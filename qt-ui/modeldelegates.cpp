--- conflicted
+++ resolved
@@ -514,17 +514,11 @@
 	if (!ds)
 		return;
 
-<<<<<<< HEAD
-	QString bottomText;
 	for (int i = 0; i < 3; i++) {
 		if (prefs.geocoding.category[i] == TC_NONE)
 			continue;
 		int idx = taxonomy_index_for_category(&ds->taxonomy, prefs.geocoding.category[i]);
 		if (idx == -1)
-=======
-	for (int i = 0; i < ds->taxonomy.nr; i++) {
-		if(ds->taxonomy.category[i].category == TC_NONE)
->>>>>>> 53646910
 			continue;
 		if(!bottomText.isEmpty())
 			bottomText += " / ";
@@ -537,7 +531,6 @@
 		free( (void*) gpsCoords);
 	}
 
-<<<<<<< HEAD
 #ifndef NO_MARBLE
 	if ((option.state & QStyle::State_HasFocus) && dive_site_has_gps_location(ds)) {
 		qDebug() << "center on" << ds->name;
@@ -557,9 +550,8 @@
 			bottomText += tr(" (~ %1 away)").arg(distance);
 		}
 	}
-=======
-	print_part:
->>>>>>> 53646910
+print_part:
+
 	fontBigger.setPointSize(fontBigger.pointSize() + 1);
 	fontBigger.setBold(true);
 
