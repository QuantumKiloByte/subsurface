#include <stdio.h>
#include <string.h>
#include <stdlib.h>
#include <time.h>

#include "dive.h"
#include "display.h"

static GtkWidget *divedate, *divetime, *depth, *duration, *temperature, *locationnote;
static GtkEntry *location;
static GtkTextBuffer *notes;
static int location_changed = 1, notes_changed = 1;
static struct dive *buffered_dive;

static const char *weekday(int wday)
{
	static const char wday_array[7][4] = {
		"Sun", "Mon", "Tue", "Wed", "Thu", "Fri", "Sat"
	};
	return wday_array[wday];
}

static char *get_text(GtkTextBuffer *buffer)
{
	GtkTextIter start;
	GtkTextIter end;

	gtk_text_buffer_get_start_iter(buffer, &start);
	gtk_text_buffer_get_end_iter(buffer, &end);
	return gtk_text_buffer_get_text(buffer, &start, &end, FALSE);
}

void flush_dive_info_changes(void)
{
	struct dive *dive = buffered_dive;

	if (!dive)
		return;

	if (location_changed) {
		g_free(dive->location);
		dive->location = gtk_editable_get_chars(GTK_EDITABLE(location), 0, -1);
	}

	if (notes_changed) {
		g_free(dive->notes);
		dive->notes = get_text(notes);
	}
}

void update_dive_info(struct dive *dive)
{
	struct tm *tm;
	char buffer[80];
	char *text;

	flush_dive_info_changes();
	buffered_dive = dive;

	if (!dive) {
		gtk_label_set_text(GTK_LABEL(divedate), "no dive");
		gtk_label_set_text(GTK_LABEL(divetime), "");
		gtk_label_set_text(GTK_LABEL(depth), "");
		gtk_label_set_text(GTK_LABEL(duration), "");
		return;
	}

	tm = gmtime(&dive->when);
	snprintf(buffer, sizeof(buffer),
		"%s %02d/%02d/%04d",
		weekday(tm->tm_wday),
		tm->tm_mon+1, tm->tm_mday, tm->tm_year+1900);
	gtk_label_set_text(GTK_LABEL(divedate), buffer);

	snprintf(buffer, sizeof(buffer),
		"%02d:%02d:%02d",
		tm->tm_hour, tm->tm_min, tm->tm_sec);
	gtk_label_set_text(GTK_LABEL(divetime), buffer);

	snprintf(buffer, sizeof(buffer),
		"%d ft",
		to_feet(dive->maxdepth));
	gtk_label_set_text(GTK_LABEL(depth), buffer);

	snprintf(buffer, sizeof(buffer),
		"%d min",
		dive->duration.seconds / 60);
	gtk_label_set_text(GTK_LABEL(duration), buffer);

	*buffer = 0;
	if (dive->watertemp.mkelvin)
		snprintf(buffer, sizeof(buffer),
			"%d C",
			to_C(dive->watertemp));
	gtk_label_set_text(GTK_LABEL(temperature), buffer);

	text = dive->location ? : "";
	gtk_entry_set_text(location, text);
	gtk_label_set_text(GTK_LABEL(locationnote), text);

	text = dive->notes ? : "";
	gtk_text_buffer_set_text(notes, text, -1);
}

static GtkWidget *info_label(GtkWidget *box, const char *str, GtkJustification jtype)
{
	GtkWidget *label = gtk_label_new(str);
	gtk_label_set_justify(GTK_LABEL(label), jtype);
	gtk_box_pack_start(GTK_BOX(box), label, TRUE, TRUE, 0);
	return label;
}

GtkWidget *dive_info_frame(void)
{
	GtkWidget *frame;
	GtkWidget *hbox, *hbox2;
	GtkWidget *vbox;

	frame = gtk_frame_new("Dive info");
	gtk_widget_show(frame);

	vbox = gtk_vbox_new(TRUE, 5);
	gtk_container_set_border_width(GTK_CONTAINER(vbox), 3);
	gtk_container_add(GTK_CONTAINER(frame), vbox);

	hbox = gtk_hbox_new(TRUE, 5);
	gtk_container_set_border_width(GTK_CONTAINER(hbox), 3);
	gtk_container_add(GTK_CONTAINER(vbox), hbox);

	hbox2 = gtk_hbox_new(FALSE, 0);
	gtk_container_set_border_width(GTK_CONTAINER(hbox2), 3);
	gtk_container_add(GTK_CONTAINER(vbox), hbox2);

	divedate = info_label(hbox, "date", GTK_JUSTIFY_RIGHT);
	divetime = info_label(hbox, "time", GTK_JUSTIFY_RIGHT);
	depth = info_label(hbox, "depth", GTK_JUSTIFY_RIGHT);
	duration = info_label(hbox, "duration", GTK_JUSTIFY_RIGHT);
	temperature = info_label(hbox, "temperature", GTK_JUSTIFY_RIGHT);

	locationnote = info_label(hbox2, "location", GTK_JUSTIFY_LEFT);
	gtk_label_set_width_chars(GTK_LABEL(locationnote), 80);

	return frame;
}

static GtkEntry *text_entry(GtkWidget *box, const char *label)
{
	GtkWidget *entry;

	GtkWidget *frame = gtk_frame_new(label);

	gtk_box_pack_start(GTK_BOX(box), frame, FALSE, TRUE, 0);

	entry = gtk_entry_new ();
	gtk_container_add(GTK_CONTAINER(frame), entry);

	return GTK_ENTRY(entry);
}

static GtkTextBuffer *text_view(GtkWidget *box, const char *label, gboolean expand)
{
	GtkWidget *view;
	GtkTextBuffer *buffer;

	GtkWidget *frame = gtk_frame_new(label);

	gtk_box_pack_start(GTK_BOX(box), frame, expand, expand, 0);

	GtkWidget* scrolled_window = gtk_scrolled_window_new (0, 0);
	gtk_scrolled_window_set_policy(GTK_SCROLLED_WINDOW(scrolled_window), GTK_POLICY_AUTOMATIC, GTK_POLICY_AUTOMATIC);
	gtk_scrolled_window_set_shadow_type(GTK_SCROLLED_WINDOW(scrolled_window), GTK_SHADOW_IN);
	gtk_widget_show(scrolled_window);

	view = gtk_text_view_new ();
	gtk_text_view_set_wrap_mode(GTK_TEXT_VIEW(view), GTK_WRAP_WORD);
	gtk_container_add(GTK_CONTAINER(scrolled_window), view);

	buffer = gtk_text_view_get_buffer (GTK_TEXT_VIEW (view));

	gtk_container_add(GTK_CONTAINER(frame), scrolled_window);
	return buffer;
}

<<<<<<< HEAD
GtkWidget *extended_dive_info_box(void)
{
	GtkWidget *vbox;
	vbox = gtk_vbox_new(FALSE, 6);

	location = text_entry(vbox, "Location", FALSE);
	gtk_container_set_border_width(GTK_CONTAINER(vbox), 6);
	notes = text_entry(vbox, "Notes", TRUE);
=======
GtkWidget *extended_dive_info_widget(void)
{
	GtkWidget *vbox;

	vbox = gtk_vbox_new(FALSE, 5);

	location = text_entry(vbox, "Location");
	notes = text_view(vbox, "Notes", TRUE);
>>>>>>> aab4d593

	/* Add extended info here: name, description, yadda yadda */
	update_dive_info(current_dive);
	return vbox;
}<|MERGE_RESOLUTION|>--- conflicted
+++ resolved
@@ -119,15 +119,15 @@
 	frame = gtk_frame_new("Dive info");
 	gtk_widget_show(frame);
 
-	vbox = gtk_vbox_new(TRUE, 5);
+	vbox = gtk_vbox_new(TRUE, 6);
 	gtk_container_set_border_width(GTK_CONTAINER(vbox), 3);
 	gtk_container_add(GTK_CONTAINER(frame), vbox);
 
-	hbox = gtk_hbox_new(TRUE, 5);
+	hbox = gtk_hbox_new(TRUE, 6);
 	gtk_container_set_border_width(GTK_CONTAINER(hbox), 3);
 	gtk_container_add(GTK_CONTAINER(vbox), hbox);
 
-	hbox2 = gtk_hbox_new(FALSE, 0);
+	hbox2 = gtk_hbox_new(FALSE, 6);
 	gtk_container_set_border_width(GTK_CONTAINER(hbox2), 3);
 	gtk_container_add(GTK_CONTAINER(vbox), hbox2);
 
@@ -181,25 +181,15 @@
 	return buffer;
 }
 
-<<<<<<< HEAD
-GtkWidget *extended_dive_info_box(void)
-{
-	GtkWidget *vbox;
-	vbox = gtk_vbox_new(FALSE, 6);
-
-	location = text_entry(vbox, "Location", FALSE);
-	gtk_container_set_border_width(GTK_CONTAINER(vbox), 6);
-	notes = text_entry(vbox, "Notes", TRUE);
-=======
 GtkWidget *extended_dive_info_widget(void)
 {
 	GtkWidget *vbox;
 
-	vbox = gtk_vbox_new(FALSE, 5);
+	vbox = gtk_vbox_new(FALSE, 6);
 
 	location = text_entry(vbox, "Location");
+	gtk_container_set_border_width(GTK_CONTAINER(vbox), 6);
 	notes = text_view(vbox, "Notes", TRUE);
->>>>>>> aab4d593
 
 	/* Add extended info here: name, description, yadda yadda */
 	update_dive_info(current_dive);
