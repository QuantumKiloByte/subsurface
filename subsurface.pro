--- conflicted
+++ resolved
@@ -19,14 +19,10 @@
 
 QMAKE_CLEAN += $$TARGET
 
-<<<<<<< HEAD
-VERSION = 4.4
+VERSION = 4.4.1
 VERSION_FILE = $$OUT_PWD/ssrf-version.h
 # create a blank VERSION_FILE if missing
 system(cat $$VERSION_FILE > /dev/null 2>&1 || touch $$VERSION_FILE)
-=======
-VERSION = 4.4.1
->>>>>>> 554b652d
 
 HEADERS = \
 	$$VERSION_FILE \
